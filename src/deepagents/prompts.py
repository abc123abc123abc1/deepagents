--- conflicted
+++ resolved
@@ -364,10 +364,7 @@
 - Case-sensitive search: pattern="ClassName", case_sensitive=True
 - With context: pattern="import", context_lines=2
 
-<<<<<<< HEAD
 Returns: File paths with line numbers and matching lines, plus context if requested"""
-
-
 
 WRITE_DESCRIPTION = """Write a file to the local filesystem. Overwrites the existing file if there is one.
 
@@ -383,7 +380,4 @@
 - file_path: Path to the file to write (absolute or relative path)
 - content: The content to write to the file
 
-The tool will automatically create parent directories if they don't exist."""
-=======
-Returns: File paths with line numbers and matching lines, plus context if requested"""
->>>>>>> 478436c0
+The tool will automatically create parent directories if they don't exist."""